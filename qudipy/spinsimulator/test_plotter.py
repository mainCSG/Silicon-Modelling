# -*- coding: utf-8 -*-
"""
Created on Mon Jul 13 15:45:00 2020

@author: bkhromet
"""
#Run the script from QuDiPy folder!


import numpy as np
import qudipy.spinsimulator as sps
import math

import matplotlib.pyplot as plt

# rho0 = 1/2*np.array([[1,1],[1,1]])
rho0 = np.array([[1,0],[0,0]])

<<<<<<< HEAD
paramdict={"B_0" : 1, "T_1" : 1E-7, "T" : 77, "f_rf" : 2.7992E10}
=======
paramdict={"B_0" : 1, "T_1" : 1e-5, "T" : 77, "f_rf"  : 2.799249E10}
>>>>>>> a9e0df5e
    #such values are chosen to achieve resonance

rabi_osc = sps.SpinSys(rho0, sys_param_dict=paramdict)

lis = [1e-2]*10000
<<<<<<< HEAD
# lis = [0]*3
pulseparams = {"B_x": np.array(lis), "pulse_time": 100e-9}
=======
pulseparams = {"B_x": np.array(lis), "pulse_time": 3e-8}
>>>>>>> a9e0df5e


evol = rabi_osc.evolve({"onlypulse" : pulseparams}, is_purity=True, 
                       track_qubits=1, are_Bloch_vectors=True, track_points_per_pulse=1000)


<<<<<<< HEAD
plt.plot(evol["track_time"], np.real(evol["sigma_z_1"] ))
=======
plt.plot(evol["track_time"], np.real(evol["sigma_y_1"]) )

plt.plot(evol["track_time"], np.real(evol["sigma_z_1"]) )
>>>>>>> a9e0df5e

plt.show()
    # Spyder console shows a list of warnings
    
print(rabi_osc.rho)

# Known issues...
# 1. delta_t should not be dictated by number of values in the pulse. Should
# either be a fixed constant value OR change with the smallest energy spacing
# of the Hamiltonian during the evolution.
# 2. Should be a flag in the self.linbladian method to easily turn off 
# disapative terms (in general.. things should be easily toggable by a flag)
# 3. PEP 8 needs to be followed.
# 4. Change partial_trace to partial_trace_qubit (or something equivalent) and
# add back general program so both are available.  
# 5. Runge-Kutta is wrong (missing coefficients of 2 in front of K2 and K3)
# 6. Construction of Linbladian missing 1/hbar coefficient of unital term (or
# is that taken care of because you normalize by hbar in construction of matrices)
# 7. Change numpy.dot to be @ as it's more readable
# 8. Why the 1j in the z_sum_omega term? Makes diagonal elements complex for H<|MERGE_RESOLUTION|>--- conflicted
+++ resolved
@@ -16,35 +16,23 @@
 # rho0 = 1/2*np.array([[1,1],[1,1]])
 rho0 = np.array([[1,0],[0,0]])
 
-<<<<<<< HEAD
-paramdict={"B_0" : 1, "T_1" : 1E-7, "T" : 77, "f_rf" : 2.7992E10}
-=======
+
 paramdict={"B_0" : 1, "T_1" : 1e-5, "T" : 77, "f_rf"  : 2.799249E10}
->>>>>>> a9e0df5e
     #such values are chosen to achieve resonance
 
 rabi_osc = sps.SpinSys(rho0, sys_param_dict=paramdict)
 
 lis = [1e-2]*10000
-<<<<<<< HEAD
-# lis = [0]*3
-pulseparams = {"B_x": np.array(lis), "pulse_time": 100e-9}
-=======
 pulseparams = {"B_x": np.array(lis), "pulse_time": 3e-8}
->>>>>>> a9e0df5e
 
 
 evol = rabi_osc.evolve({"onlypulse" : pulseparams}, is_purity=True, 
                        track_qubits=1, are_Bloch_vectors=True, track_points_per_pulse=1000)
 
 
-<<<<<<< HEAD
-plt.plot(evol["track_time"], np.real(evol["sigma_z_1"] ))
-=======
 plt.plot(evol["track_time"], np.real(evol["sigma_y_1"]) )
 
 plt.plot(evol["track_time"], np.real(evol["sigma_z_1"]) )
->>>>>>> a9e0df5e
 
 plt.show()
     # Spyder console shows a list of warnings
